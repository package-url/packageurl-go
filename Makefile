--- conflicted
+++ resolved
@@ -3,15 +3,12 @@
 test:
 	go test -v -cover ./...
 
-<<<<<<< HEAD
 fuzz:
 	go test -fuzztime=1m -fuzz .
 
 clean:
 	find . -name "test-suite-data.json" | xargs rm -f
 
-=======
->>>>>>> f357540a
 lint:
 	go get -u golang.org/x/lint/golint
 	golint -set_exit_status