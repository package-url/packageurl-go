--- conflicted
+++ resolved
@@ -297,19 +297,10 @@
 			return PackageURL{}, fmt.Errorf("failed to unescape purl version: %s", err)
 		}
 		version = v
-<<<<<<< HEAD
 		name, err = url.PathUnescape(name[:atIndex])
 		if err != nil {
 			return PackageURL{}, fmt.Errorf("failed to unescape purl name: %s", err)
 		}
-=======
-
-		unecapeName, err := url.PathUnescape(name[:atIndex])
-		if err != nil {
-			return PackageURL{}, fmt.Errorf("failed to unescape purl name: %s", err)
-		}
-		name = unecapeName
->>>>>>> 89078438
 	}
 	var namespaces []string
 
