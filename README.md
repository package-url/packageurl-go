# packageurl-go

[![build](https://github.com/package-url/packageurl-go/workflows/test/badge.svg)](https://github.com/package-url/packageurl-go/actions?query=workflow%3Atest) [![Coverage Status](https://coveralls.io/repos/github/package-url/packageurl-go/badge.svg)](https://coveralls.io/github/package-url/packageurl-go) [![PkgGoDev](https://pkg.go.dev/badge/github.com/package-url/packageurl-go)](https://pkg.go.dev/github.com/package-url/packageurl-go) [![Go Report Card](https://goreportcard.com/badge/github.com/package-url/packageurl-go)](https://goreportcard.com/report/github.com/package-url/packageurl-go)

Go implementation of the package url spec.


## Install
```
go get -u github.com/package-url/packageurl-go
```

## Versioning

The versions will follow the spec. So if the spec is released at ``1.0``. Then all versions in the ``1.x.y`` will follow the ``1.x`` spec.


## Usage

### Create from parts
```go
package main

import (
	"fmt"

	"github.com/package-url/packageurl-go"
)

func main() {
	instance := packageurl.NewPackageURL("test", "ok", "name", "version", nil, "")
	fmt.Printf("%s", instance.ToString())
}
```

### Parse from string
```go
package main

import (
	"fmt"

	"github.com/package-url/packageurl-go"
)

func main() {
	instance, err := packageurl.FromString("test:ok/name@version")
	if err != nil {
		panic(err)
	}
	fmt.Printf("%#v", instance)
}

```


## Test
Testing using the normal ``go test`` command. Using ``make test`` will pull the test fixtures shared between all package-url projects and then execute the tests.

```
$ make test
go test -v -cover ./...
=== RUN   TestFromStringExamples
--- PASS: TestFromStringExamples (0.00s)
=== RUN   TestToStringExamples
--- PASS: TestToStringExamples (0.00s)
=== RUN   TestStringer
--- PASS: TestStringer (0.00s)
=== RUN   TestQualifiersMapConversion
--- PASS: TestQualifiersMapConversion (0.00s)
PASS
<<<<<<< HEAD
coverage: 94.7% of statements
ok      github.com/package-url/packageurl-go    0.002s
```

## Fuzzing

Fuzzing is done with standard [Go fuzzing](https://go.dev/doc/fuzz/), introduced in Go 1.18.

Fuzz tests check for inputs that cause `FromString` to panic.

Using `make fuzz` will run fuzz tests for one minute.

To run fuzz tests longer:

```
go test -fuzztime=60m -fuzz .
```

Or omit `-fuzztime` entirely to run indefinitely.
=======
coverage: 90.7% of statements
ok      github.com/package-url/packageurl-go    0.004s  coverage: 90.7% of statements
```
>>>>>>> f357540a
<|MERGE_RESOLUTION|>--- conflicted
+++ resolved
@@ -69,9 +69,8 @@
 === RUN   TestQualifiersMapConversion
 --- PASS: TestQualifiersMapConversion (0.00s)
 PASS
-<<<<<<< HEAD
-coverage: 94.7% of statements
-ok      github.com/package-url/packageurl-go    0.002s
+coverage: 90.7% of statements
+ok      github.com/package-url/packageurl-go    0.004s  coverage: 90.7% of statements
 ```
 
 ## Fuzzing
@@ -88,9 +87,4 @@
 go test -fuzztime=60m -fuzz .
 ```
 
-Or omit `-fuzztime` entirely to run indefinitely.
-=======
-coverage: 90.7% of statements
-ok      github.com/package-url/packageurl-go    0.004s  coverage: 90.7% of statements
-```
->>>>>>> f357540a
+Or omit `-fuzztime` entirely to run indefinitely.